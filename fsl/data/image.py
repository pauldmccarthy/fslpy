#!/usr/bin/env python
# 
# image.py - Provides the :class:`Image` class, for representing 3D/4D NIFTI
#            images.
#
# Author: Paul McCarthy <pauldmccarthy@gmail.com>
#
"""This module provides the :class:`Image` class, for representing 3D/4D NIFTI1
images. The ``nibabel`` package is used for file I/O.

.. note:: Currently, only NIFTI1 images are supported.


It is very easy to load a NIFTI image::

    from fsl.data.image import Image
    myimg = Image('MNI152_T1_2mm.nii.gz')


A number of other functions are also provided for working with image files and
file names:

.. autosummary::
   :nosignatures:

   looksLikeImage
   removeExt
   addExt
   loadImage
   saveImage
"""


import               logging
import               tempfile
import               string
import               os 
import os.path    as op
import subprocess as sp

import numpy      as np
import nibabel    as nib

import props

import fsl.utils.transform as transform
import fsl.utils.status    as status
<<<<<<< HEAD
=======
import fsl.utils.path      as fslpath
import fsl.data.strings    as fslstrings
>>>>>>> 773b14b4
import fsl.data.constants  as constants


log = logging.getLogger(__name__)


class Nifti1(object):
    """The ``Nifti1`` class is intended to be used as a base class for
    things which either are, or are associated with, a NIFTI1 image.


    When a ``Nifti1`` instance is created, it adds the following attributes
    to itself:

    
    ================= ====================================================
    ``nibImage``      The :mod:`nibabel` image object.
    ``dataSource``    The name of the file that the image was loaded from. 
    ``tempFile``      The name of the temporary file which was created (in
                      the event that the image was large and was gzipped -
                      see :func:`loadImage`).
    ``shape``         A list/tuple containing the number of voxels along
                      each image dimension. 
    ``voxToWorldMat`` A 4*4 array specifying the affine transformation
                      for transforming voxel coordinates into real world
                      coordinates.
    ``worldToVoxMat`` A 4*4 array specifying the affine transformation
                      for transforming real world coordinates into voxel
                      coordinates.
    ================= ====================================================
    """

    def __init__(self,
                 image,
                 xform=None,
                 header=None,
                 loadData=True):
        """Create a ``Nifti1`` object.

        :arg image:    A string containing the name of an image file to load, 
                       or a :mod:`numpy` array, or a :mod:`nibabel` image
                       object.

        :arg xform:    A :math:`4\\times 4` affine transformation matrix 
                       which transforms voxel coordinates into real world
                       coordinates.

        :arg header:   If not ``None``, assumed to be a
                       :class:`nibabel.nifti1.Nifti1Header` to be used as the 
                       image header. Not applied to images loaded from file,
                       or existing :mod:`nibabel` images.

        :arg loadData: Defaults to ``True``. If ``False``, the image data is
                       not loaded - this is useful if you're only interested
                       in the header data, as the file will be loaded much
                       more quickly. The image data may subsequently be loaded
                       via the :meth:`loadData` method. 
        """
        
        self.nibImage      = None
        self.dataSource    = None
        self.tempFile      = None
        self.shape         = None
        self.pixdim        = None
        self.voxToWorldMat = None
        self.worldToVoxMat = None

        if header is not None:
            header = header.copy()

        # The image parameter may be the name of an image file
        if isinstance(image, basestring):
            
            nibImage, filename = loadImage(addExt(image))
            self.nibImage      = nibImage
            self.dataSource    = op.abspath(image) 

            # if the returned file name is not the same as
            # the provided file name, that means that the
            # image was opened from a temporary file
            if filename != image:
                self.tempFile = nibImage.get_filename()
                
        # Or a numpy array - we wrap it in a nibabel image,
        # with an identity transformation (each voxel maps
        # to 1mm^3 in real world space)
        elif isinstance(image, np.ndarray):

            if xform is None:
                if header is None: xform = np.identity(4)
                else:              xform = header.get_best_affine()
            
            self.nibImage  = nib.nifti1.Nifti1Image(image,
                                                    xform,
                                                    header=header)
            
        # otherwise, we assume that it is a nibabel image
        else:
            self.nibImage = image

        shape, pixdim = self.__determineShape(self.nibImage)
        
        self.shape         = shape
        self.pixdim        = pixdim
        self.voxToWorldMat = np.array(self.nibImage.get_affine())
        self.worldToVoxMat = transform.invert(self.voxToWorldMat)

        if loadData:
            self.loadData()
        else:
            self.data = None

        if len(self.shape) < 3 or len(self.shape) > 4:
            raise RuntimeError('Only 3D or 4D images are supported')


    def __determineShape(self, nibImage):
        """This method is called by :meth:`__init__`. It figures out the shape
        of the image data, and the zooms/pixdims for each data axis. Any empty
        trailing dimensions are squeezed, but the returned shape is guaranteed
        to be at least 3 dimensions.
        """

        nibHdr  = nibImage.get_header()
        shape   = list(nibImage.shape)
        pixdims = list(nibHdr.get_zooms())

        # Squeeze out empty dimensions, as
        # 3D image can sometimes be listed
        # as having 4 or more dimensions 
        for i in reversed(range(len(shape))):
            if shape[i] == 1: shape = shape[:i]
            else:             break

        # But make sure the shape is 3D
        if len(shape) < 3:
            shape = shape + [1] * (3 - len(shape))

        # The same goes for the pixdim - if get_zooms()
        # doesn't return at least 3 values, we'll fall
        # back to the pixdim field in the header.
        if len(pixdims) < 3:
            pixdims = nibHdr['pixdim'][1:]

        pixdims = pixdims[:len(shape)]
        
        return shape, pixdims
 
    
    def loadData(self):
        """Loads the image data from the file. This method only needs to
        be called if the ``loadData`` parameter passed to :meth:`__init__`
        was ``False``.
        """

        # Get the data, and reshape it according
        # to the shape that the __determineShape
        # method figured out.
        data      = self.nibImage.get_data()
        origShape = data.shape
        data      = data.reshape(self.shape)

        # Tell numpy to make the
        # data array read-only
        data.flags.writeable = False
        
        self.data = data

        log.debug('Loaded image data ({}) - original '
                  'shape {}, squeezed shape {}'.format(
                      self.dataSource,
                      origShape,
                      data.shape))

        
    # TODO: Remove this method, and use the shape attribute directly
    def is4DImage(self):
        """Returns ``True`` if this image is 4D, ``False`` otherwise. """
        return len(self.shape) > 3 and self.shape[3] > 1 

    
    def getXFormCode(self, code=None):
        """This method returns the code contained in the NIFTI1 header,
        indicating the space to which the (transformed) image is oriented.

        The ``code`` parameter may be either ``sform`` (the default) or
        ``qform`` in which case the corresponding matrix is used.

        :returns: one of the following codes:
                    - :data:`~.constants.NIFTI_XFORM_UNKNOWN`
                    - :data:`~.constants.NIFTI_XFORM_SCANNER_ANAT`
                    - :data:`~.constants.NIFTI_XFORM_ALIGNED_ANAT`
                    - :data:`~.constants.NIFTI_XFORM_TALAIRACH`
                    - :data:`~.constants.NIFTI_XFORM_MNI_152`
        """

        if   code is None:     code = 'sform_code'
        elif code == 'sform' : code = 'sform_code'
        elif code == 'qform' : code = 'qform_code'
        else: raise ValueError('code must be None, sform, or qform')

        code = self.nibImage.get_header()[code]

        # Invalid values
        if   code > 4: code = constants.NIFTI_XFORM_UNKNOWN
        elif code < 0: code = constants.NIFTI_XFORM_UNKNOWN
        
        return int(code)


    def axisMapping(self, xform):
        """Returns the (approximate) correspondence of each axis in the source
        coordinate system to the axes in the destination coordinate system,
        where the source and destinations are defined by the given affine
        transformation matrix.
        """

        import nibabel as nib

        inaxes = [[-1, 1], [-2, 2], [-3, 3]]

        return nib.orientations.aff2axcodes(xform, inaxes)


    def getOrientation(self, axis, xform):
        """Returns a code representing the orientation of the specified data
        axis in the coordinate system defined by the given transformation
        matrix.

        :arg xform: A transformation matrix which is assumed to transform
                    coordinates from the image world coordinate system to
                    some other coordinate system.

        This method returns one of the following values, indicating the
        direction in which coordinates along the specified axis increase:
        
          - :attr:`~.constants.ORIENT_L2R`:     Left to right
          - :attr:`~.constants.ORIENT_R2L`:     Right to left
          - :attr:`~.constants.ORIENT_A2P`:     Anterior to posterior
          - :attr:`~.constants.ORIENT_P2A`:     Posterior to anterior
          - :attr:`~.constants.ORIENT_I2S`:     Inferior to superior
          - :attr:`~.constants.ORIENT_S2I`:     Superior to inferior
          - :attr:`~.constants.ORIENT_UNKNOWN`: Orientation is unknown

        The returned value is dictated by the XForm code contained in the
        image file header (see the :meth:`getXFormCode` method). Basically, if
        the XForm code is *unknown*, this method will return
        ``ORIENT_UNKNOWN`` for all axes. Otherwise, it is assumed that the
        image is in RAS orientation (i.e. the X axis increases from left to
        right, the Y axis increases from posterior to anterior, and the Z axis
        increases from inferior to superior).
        """

        if self.getXFormCode() == constants.NIFTI_XFORM_UNKNOWN:
            return constants.ORIENT_UNKNOWN 
        
        import nibabel as nib
        code = nib.orientations.aff2axcodes(
            xform,
            ((constants.ORIENT_R2L, constants.ORIENT_L2R),
             (constants.ORIENT_A2P, constants.ORIENT_P2A),
             (constants.ORIENT_S2I, constants.ORIENT_I2S)))[axis]

        return code 


class Image(Nifti1, props.HasProperties):
    """Class which represents a 3D/4D NIFTI1 image. Internally, the image
    is loaded/stored using :mod:`nibabel`.

    
    In addition to the :attr:`data`, and :attr:`saved` properties, and
    the attributes added by the :meth:`Nifti1.__init__` method, the
    following attributes are present on an ``Image`` instance: 


    ================= ====================================================
    ``name``          the name of this ``Image`` - defaults to the image
                      file name, sans-suffix.
    
    ``dataMin``       Minimum value in the image data. This is only
                      calculated if the ``loadData`` parameter to
                      :meth:`__init__` is ``True``, or when the
                      :meth:`loadData` method is called. If this is not 
                      the case, ``dataMin`` will be ``None``. The
                      ``dataMin`` value is updated on every call to
                      :meth:`applyChange`.
    
    ``dataMax``       Maximum value in the image data. This is calculated
                      alongside ``dataMin``.
    ================= ==================================================== 
    """


    data = props.Object()
    """The image data. This is a read-only :mod:`numpy` array - all changes
       to the image data must be via the :meth:`applyChange` method.
    """


    saved = props.Boolean(default=False)
    """A read-only property (not enforced) which is ``True`` if the image,
    as stored in memory, is saved to disk, ``False`` otherwise.
    """


    dataRange = props.Bounds(ndims=1, default=(np.inf, -np.inf))
    """A read-only property (not enforced) which contains the image
    data range. This property is updated every time the image data
    is changed (via :meth:`applyChange`).
    """


    def __init__(self, image, name=None, **kwargs):
        """Create an ``Image`` object with the given image data or file name.

        :arg image:    A string containing the name of an image file to load, 
                       or a :mod:`numpy` array, or a :mod:`nibabel` image
                       object.

        :arg name:     A name for the image.

        All other arguments are passed through to :meth:`Nifti1.__init__`.
        """
                    
        Nifti1.__init__(self, image, **kwargs)

        # Figure out the name of this image.
        # It might have been explicitly passed in
        if name is not None:
            self.name = name
            
        # Or, if this image was loaded 
        # from disk, use the file name
        elif isinstance(image, basestring):
            self.name  = removeExt(op.basename(self.dataSource))
            self.saved = True
            
        # Or the image was created from a numpy array
        elif isinstance(image, np.ndarray):
            self.name = 'Numpy array'
            
        # Or image from a nibabel image
        else:
            self.name = 'Nibabel image'

        log.memory('{}.init ({})'.format(type(self).__name__, id(self)))

        
    def __del__(self):
        """Prints a log message. """
        if log:
            log.memory('{}.del ({})'.format(type(self).__name__, id(self)))


    def __hash__(self):
        """Returns a number which uniquely idenfities this ``Image`` instance
        (the result of ``id(self)``).
        """
        return id(self)


    def __str__(self):
        """Return a string representation of this ``Image`` instance."""
        return '{}({}, {})'.format(self.__class__.__name__,
                                   self.name,
                                   self.dataSource)

        
    def __repr__(self):
        """See the :meth:`__str__` method."""
        return self.__str__()


    def loadData(self):
        """Overrides :meth:`Nifti1.loadData`. Calls that method, and
        calculates initial values for :attr:`dataRange`.
        """

        Nifti1.loadData(self)

        status.update('Calculating minimum/maximum '
                      'for {}...'.format(self.dataSource), None)

        dataMin = np.nanmin(self.data)
        dataMax = np.nanmax(self.data)

        log.debug('Calculated data range for {}: [{} - {}]'.format(
            self.dataSource, dataMin, dataMax))
        
        if np.any(np.isnan((dataMin, dataMax))):
            dataMin = 0
            dataMax = 0

        status.update('{} range: [{} - {}]'.format(
            self.dataSource, dataMin, dataMax))

        self.dataRange.x = [dataMin, dataMax]

        
    def applyChange(self, offset, newVals, vol=None):
        """Changes the image data according to the given new values.
        Any listeners registered on the :attr:`data` property will be
        notified of the change.

        :arg offset:  A tuple of three values, containing the xyz
                      offset of the image region to be changed.
        
        :arg newVals: A 3D numpy array containing the new image values.
        
        :arg vol:     If this is a 4D image, the volume index.
        """
        
        if self.is4DImage() and vol is None:
            raise ValueError('Volume must be specified for 4D images')

        newVals = np.array(newVals)

        if newVals.size == 0:
            return
        
        data          = self.data
        xlo, ylo, zlo = offset
        xhi           = xlo + newVals.shape[0]
        yhi           = ylo + newVals.shape[1]
        zhi           = zlo + newVals.shape[2]

        log.debug('Image {} data change - offset: {}, shape: {}, '
                  'volume: {}'.format(self.name, offset, newVals.shape, vol))

        try:
            data.flags.writeable = True
            
            if self.is4DImage(): oldVals = data[xlo:xhi, ylo:yhi, zlo:zhi, vol]
            else:                oldVals = data[xlo:xhi, ylo:yhi, zlo:zhi]
            
            if self.is4DImage(): data[xlo:xhi, ylo:yhi, zlo:zhi, vol] = newVals
            else:                data[xlo:xhi, ylo:yhi, zlo:zhi]      = newVals
            
            data.flags.writeable = False
            
        except:
            data.flags.writeable = False
            raise

        newMin, newMax = self.__calculateDataRange(oldVals, newVals)
        
        log.debug('Image {} new data range: {} - {}'.format(
            self.name, newMin, newMax)) 

        # Make sure the dataRange is up to date
        self.dataRange.x = [newMin, newMax]
        
        # Force a notification on the 'data' property
        # by assigning its value back to itself
        self.data  = data
        self.saved = False


    def save(self):
        """Convenience method to save any changes made to the :attr:`data` of 
        this :class:`Image` instance.

        See the :func:`saveImage` function.
        """
        return saveImage(self)


    def __calculateDataRange(self, oldVals, newVals):
        """Called by :meth:`applyChange`. Re-calculates the image data range,
        and returns a tuple containing the ``(min, max)`` values.
        """

        data = self.data

        status.update('Calculating minimum/maximum '
                      'for {}...'.format(self.dataSource), None)

        # The old image wide data range.
        oldMin    = self.dataRange.xlo
        oldMax    = self.dataRange.xhi

        # The data range of the changed sub-array.
        newValMin = np.nanmin(newVals)
        newValMax = np.nanmax(newVals)

        # Has the entire image been updated?
        wholeImage = tuple(newVals.shape) == tuple(data.shape[:3])

        # If the minimum of the new values
        # is less than the old image minimum, 
        # then it becomes the new minimum.
        if   (newValMin <= oldMin) or wholeImage: newMin = newValMin

        # Or, if the old minimum is being
        # replaced by the new values, we
        # need to re-calculate the minimum
        elif np.nanmin(oldVals) == oldMin:        newMin = np.nanmin(data)

        # Otherwise, the image minimum
        # has not changed.
        else:                                     newMin = oldMin

        # The same logic applies to the maximum
        if   (newValMax >= oldMax) or wholeImage: newMax = newValMax
        elif np.nanmax(oldVals) == oldMax:        newMax = np.nanmax(data)
        else:                                     newMax = oldMax

        if np.isnan(newMin): newMin = 0
        if np.isnan(newMax): newMax = 0

        status.update('{} range: [{} - {}]'.format(
            self.dataSource, newMin, newMax))        

        return newMin, newMax
    

# TODO The wx.FileDialog does not    
# seem to handle wildcards with      
# multiple suffixes (e.g. '.nii.gz'),
# so i'm just providing '*.gz'for now
ALLOWED_EXTENSIONS = ['.nii.gz', '.nii', '.img', '.hdr', '.img.gz', '.gz']
"""The file extensions which we understand. This list is used as the default
if the ``allowedExts`` parameter is not passed to any of the functions
below.
"""


EXTENSION_DESCRIPTIONS = ['Compressed NIFTI1 images',
                          'NIFTI1 images',
                          'ANALYZE75 images',
                          'NIFTI1/ANALYZE75 headers',
                          'Compressed NIFTI1/ANALYZE75 images',
                          'Compressed images']
"""Descriptions for each of the extensions in :data:`ALLOWED_EXTENSIONS`. """


DEFAULT_EXTENSION  = '.nii.gz'
"""The default file extension (TODO read this from ``$FSLOUTPUTTYPE``)."""


def looksLikeImage(filename, allowedExts=None):
    """Returns ``True`` if the given file looks like an image, ``False``
    otherwise.

    :arg filename:    The file name to test.
    
    :arg allowedExts: A list of strings containing the allowed file
                      extensions.
    """

    if allowedExts is None: allowedExts = ALLOWED_EXTENSIONS

    # TODO A much more robust approach would be
    #      to try loading the file using nibabel.

    return any(map(lambda ext: filename.endswith(ext), allowedExts))


def removeExt(filename):
    """Removes the extension from the given file name. Returns the filename
    unmodified if it does not have a supported extension.

    See :func:`~fsl.utils.path.removeExt`.

    :arg filename: The file name to strip.
    """
    return fslpath.removeExt(filename, ALLOWED_EXTENSIONS)


def addExt(prefix, mustExist=True):
    """Adds a file extension to the given file ``prefix``.

    See :func:`~fsl.utils.path.addExt`.
    """
    return fslpath.addExt(prefix,
                          ALLOWED_EXTENSIONS,
                          mustExist,
                          DEFAULT_EXTENSION)


def loadImage(filename):
    """Given the name of an image file, loads it using nibabel.

    If the file is large, and is gzipped, it is decompressed to a temporary
    location, so that it can be memory-mapped.

    In any case, a tuple is returned, consisting of the nibabel image object,
    and the name of the file that it was loaded from (either the passed-in
    file name, or the name of the temporary decompressed file).

    .. note:: The decompressing logic has been disabled for the time being.
    """

    # realFilename = filename
    # mbytes       = op.getsize(filename) / 1048576.0

    # # The mbytes limit is arbitrary
    # if filename.endswith('.gz') and mbytes > 512:

    #     unzipped, filename = tempfile.mkstemp(suffix='.nii')

    #     unzipped = os.fdopen(unzipped)

    #     msg = fslstrings.messages['image.loadImage.decompress']
    #     msg = msg.format(op.basename(realFilename), mbytes, filename)

    #     status.update(msg, None)

    #     gzip = ['gzip', '-d', '-c', realFilename]
    #     log.debug('Running {} > {}'.format(' '.join(gzip), filename))

    #     # If the gzip call fails, revert to loading from the gzipped file
    #     try:
    #         sp.call(gzip, stdout=unzipped)
    #         unzipped.close()

    #     except OSError as e:
    #         log.warn('gzip call failed ({}) - cannot memory '
    #                  'map file: {}'.format(e, realFilename),
    #                  exc_info=True)
    #         unzipped.close()
    #         os.remove(filename)
    #         filename = realFilename

    log.debug('Loading image from {}'.format(filename))

    import nibabel as nib

    # if mbytes > 512:
    #     msg     = fslstrings.messages['image.loadImage.largeFile']
    #     msg     = msg.format(op.basename(filename),  mbytes)
    #     status.update(msg)
    
    image = nib.load(filename)

    return image, filename


def saveImage(image, fromDir=None):
    """Convenience function for interactively saving changes to an image.

    If the :mod:`wx` package is available, a dialog is popped up, prompting
    the user to select a destination. Or, if the image has been loaded 
    from a file, the user is prompted to confirm that they want to overwrite  
    the image.


    :arg image:           The :class:`.Image` instance to be saved.

    :arg fromDir:         Directory in which the file dialog should start.
                          If ``None``, the most recently visited directory
                          (via this method) is used, or the directory from
                          the given image, or the current working directory.

    :raise ImportError:  if :mod:`wx` is not present.
    :raise RuntimeError: if a :class:`wx.App` has not been created.
    """

    if image.saved:
        return
    
    import wx

    app = wx.GetApp()

    if app is None:
        raise RuntimeError('A wx.App has not been created') 

    lastDir = getattr(saveImage, 'lastDir', None)

    if lastDir is None:
        if image.dataSource is None: lastDir = os.getcwd()
        else:                        lastDir = op.dirname(image.dataSource)

    if image.dataSource is None:
        filename = image.name

        # Make sure the image name is safe to
        # use as a file name - replace all
        # non-alphanumeric/-/_ characters with _.
        safechars = string.letters + string.digits + '_-'
        filename  = ''.join([c if c in safechars else '_' for c in filename])
    else:
        filename = op.basename(image.dataSource)

    filename = removeExt(filename)

    saveLastDir = False
    if fromDir is None:
        fromDir = lastDir
        saveLastDir = True

    dlg = wx.FileDialog(app.GetTopWindow(),
                        message='Save image file',
                        defaultDir=fromDir,
                        defaultFile=filename, 
                        style=wx.FD_SAVE)

    if dlg.ShowModal() != wx.ID_OK: return False

    if saveLastDir: saveImage.lastDir = lastDir

    path     = dlg.GetPath()
    nibImage = image.nibImage

    # Add a file extension if not specified
    if not looksLikeImage(path):
        path = addExt(path, False)

    # this is an image which has been
    # loaded from a file, and ungzipped
    # to a temporary location
    try:
        if image.tempFile is not None:

            # if selected path is same as original path,
            # save to both temp file and to path

            # else, if selected path is different from
            # original path, save to temp file and to
            # new path, and update the path

            # actually, the two behaviours just described
            # are identical
            log.warn('Saving large images is not yet functional')
            pass

        # this is just a normal image
        # which has been loaded from
        # a file, or an in-memory image
        else:

            log.debug('Saving image ({}) to {}'.format(image, path))

            import nibabel as nib
            nib.save(nibImage, path)
            image.dataSource = path
            
    except Exception as e:

        msg = 'An error occurred saving the file. Details: {}'.format(e.msg)
        log.warn(msg)
        wx.MessageDialog(app.GetTopWindow(),
                         message=msg,
                         style=wx.OK | wx.ICON_ERROR).ShowModal()
        return

    image.saved = True<|MERGE_RESOLUTION|>--- conflicted
+++ resolved
@@ -45,11 +45,8 @@
 
 import fsl.utils.transform as transform
 import fsl.utils.status    as status
-<<<<<<< HEAD
-=======
 import fsl.utils.path      as fslpath
 import fsl.data.strings    as fslstrings
->>>>>>> 773b14b4
 import fsl.data.constants  as constants
 
 
