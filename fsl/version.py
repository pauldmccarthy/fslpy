--- conflicted
+++ resolved
@@ -41,11 +41,7 @@
 import            string
 
 
-<<<<<<< HEAD
-__version__ = '1.4.1'
-=======
-__version__ = '1.5.0.dev'
->>>>>>> 33ef6157
+__version__ = '1.4.2'
 """Current version number, as a string. """
 
 
