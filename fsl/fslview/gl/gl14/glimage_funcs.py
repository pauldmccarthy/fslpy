#!/usr/bin/env python
#
# glimage_funcs.py - Functions used by the fsl.fslview.gl.glimage.GLImage class
#                    to render 3D images in an OpenGL 1.4 compatible manner.
#
# Author: Paul McCarthy <pauldmccarthy@gmail.com>
#
"""Provides functions which are used by the
:class:`~fsl.fslview.gl.glimage.GLImage` class to render 3D images in an
OpenGL 1.4 compatible manner.

This module depends upon two OpenGL ARB extensions, ARB_vertex_program and
ARB_fragment_program which, being ancient (2002) technology, should be
available on pretty much any graphics card in the wild today.

This module provides the following functions:

 - :func:`init`: Compiles the vertex/fragment programs used in rendering.

 - :func:`genVertexData`: Generates and returns vertex and texture coordinates
   for rendering a single 2D slice of a 3D image.

 - :func:`draw`: Renders the current image slice.

 - :func:`destroy`: Deletes handles to the vertex/fragment programs
"""

import logging
log = logging.getLogger(__name__)

import OpenGL.GL                      as gl
import OpenGL.GL.ARB.fragment_program as arbfp
import OpenGL.GL.ARB.vertex_program   as arbvp

import fsl.utils.transform as transform

_glimage_vertex_program = """!!ARBvp1.0

# Transform the vertex coordinates from the display
# coordinate system to the screen coordinate system
TEMP vertexPos;
DP4 vertexPos.x, state.matrix.mvp.row[0], vertex.position;
DP4 vertexPos.y, state.matrix.mvp.row[1], vertex.position;
DP4 vertexPos.z, state.matrix.mvp.row[2], vertex.position;
DP4 vertexPos.w, state.matrix.mvp.row[3], vertex.position;

MOV result.position, vertexPos;

# Set the vertex texture coordinate
# to the vertex position
MOV result.texcoord[0], vertex.position;

END
"""
"""The vertex program does two things:

  - Transforms vertex coordinates from display space into screen space

  - Sets the vertex texture coordinate from its display coordinate
"""


_glimage_fragment_program = """!!ARBfp1.0
TEMP  dispTexCoord;
TEMP  voxTexCoord;
TEMP  normVoxTexCoord;
TEMP  voxValue;
TEMP  voxColour;
PARAM imageShape       = program.local[0];
PARAM imageShapeInv    = program.local[1];
PARAM imageTexShapeInv = program.local[2];

# This matrix scales the voxel value to
# lie in a range which is appropriate to
# the current display range 
PARAM voxValXform[4] = { state.matrix.texture[1] };

# This matrix transforms coordinates
# from the display coordinate system
# to image voxel coordinates
PARAM dispToVoxMat[4] = { state.matrix.texture[0] };

# retrieve the 3D texture coordinates
# (which are in terms of the display
# coordinate system)
MOV dispTexCoord, fragment.texcoord[0];

# Transform said coordinates
# into voxel coordinates
DP4 voxTexCoord.x, dispToVoxMat[0], dispTexCoord;
DP4 voxTexCoord.y, dispToVoxMat[1], dispTexCoord;
DP4 voxTexCoord.z, dispToVoxMat[2], dispTexCoord;

# Offset voxel coordinates by 0.5 
# so they are centred within a voxel
ADD voxTexCoord, voxTexCoord, { 0.5, 0.5, 0.5, 0.0 };

# Normalise voxel coordinates to 
# lie in the range (0, 1), so they 
# can be used for texture lookup
MUL normVoxTexCoord, voxTexCoord, imageTexShapeInv;
MUL normVoxTexCoord, voxTexCoord, imageShapeInv;

# look up image voxel value
# from 3D image texture
TEX voxValue, normVoxTexCoord, texture[0], 3D;

# Scale voxel value according
# to the current display range
MUL voxValue, voxValue, voxValXform[0].x;
ADD voxValue, voxValue, voxValXform[0].w;

# look up the appropriate colour
# in the 1D colour map texture
TEX voxColour, voxValue.x, texture[1], 1D;

# If any of the voxel coordinates are
# less than 0, clear the voxel colour
CMP voxColour.w, voxTexCoord.x, 0.0, voxColour.w;
CMP voxColour.w, voxTexCoord.y, 0.0, voxColour.w;
CMP voxColour.w, voxTexCoord.z, 0.0, voxColour.w;

# If any voxel coordinates are greater than
# the image shape, clear the voxel colour
SUB voxTexCoord, voxTexCoord, imageShape;
CMP voxColour.w, voxTexCoord.x, voxColour.w, 0.0;
CMP voxColour.w, voxTexCoord.y, voxColour.w, 0.0;
CMP voxColour.w, voxTexCoord.z, voxColour.w, 0.0;

# Colour the pixel!
MOV result.color, voxColour;

END
"""
"""
The fragment shader does the following:

 1. Retrieves the texture coordinates corresponding to the fragment

 2. Transforms those coordinates into voxel coordinates

 3. Uses those voxel coordinates to look up the corresponding voxel
    value in the 3D image texture.

 4. Uses that voxel value to look up the corresponding colour in the
    1D colour map texture.

 5. Sets the fragment colour.
"""


def init(glimg, xax, yax):
    """Compiles the vertex and fragment programs used for rendering."""

    gl.glEnable(arbvp.GL_VERTEX_PROGRAM_ARB) 
    gl.glEnable(arbfp.GL_FRAGMENT_PROGRAM_ARB)
    
    glimg.fragmentProgram = arbfp.glGenProgramsARB(1)
    glimg.vertexProgram   = arbvp.glGenProgramsARB(1) 

    # vertex program
    arbvp.glBindProgramARB(arbvp.GL_VERTEX_PROGRAM_ARB,
                           glimg.vertexProgram)

    arbvp.glProgramStringARB(arbvp.GL_VERTEX_PROGRAM_ARB,
                             arbvp.GL_PROGRAM_FORMAT_ASCII_ARB,
                             len(_glimage_vertex_program),
                             _glimage_vertex_program)

    if (gl.glGetError() == gl.GL_INVALID_OPERATION):

        position = gl.glGetIntegerv(arbvp.GL_PROGRAM_ERROR_POSITION_ARB)
        message  = gl.glGetString(  arbvp.GL_PROGRAM_ERROR_STRING_ARB)

        raise RuntimeError('Error compiling vertex program '
                           '({}): {}'.format(position, message)) 

    # fragment program
    arbfp.glBindProgramARB(arbfp.GL_FRAGMENT_PROGRAM_ARB,
                           glimg.fragmentProgram)

    arbfp.glProgramStringARB(arbfp.GL_FRAGMENT_PROGRAM_ARB,
                             arbfp.GL_PROGRAM_FORMAT_ASCII_ARB,
                             len(_glimage_fragment_program),
                             _glimage_fragment_program)

    if (gl.glGetError() == gl.GL_INVALID_OPERATION):

        position = gl.glGetIntegerv(arbfp.GL_PROGRAM_ERROR_POSITION_ARB)
        message  = gl.glGetString(  arbfp.GL_PROGRAM_ERROR_STRING_ARB)

        raise RuntimeError('Error compiling fragment program '
                           '({}): {}'.format(position, message))

    gl.glDisable(arbvp.GL_VERTEX_PROGRAM_ARB)
    gl.glDisable(arbfp.GL_FRAGMENT_PROGRAM_ARB) 

    
def destroy(glimg):
    """Deletes handles to the vertex/fragment programs."""
    arbvp.glDeleteProgramsARB(glimg.vertexProgram) 
    arbfp.glDeleteProgramsARB(glimg.fragmentProgram)

    
def genVertexData(glimg):
    """Generates vertex and texture coordinates required to render
    the image. See :func:`fsl.fslview.gl.glimage.genVertexData`.
    """
    
    worldCoords, texCoords, indices = glimg.genVertexData()

    return worldCoords, texCoords, indices, indices.shape[0]


def draw(glimg, zpos, xform=None):
    """Draws a slice of the image at the given Z location. """

    display = glimg.display
    
    # Don't draw the slice if this
    # image display is disabled
    if not display.enabled: return

    worldCoords  = glimg.worldCoords
    indices      = glimg.indices
    worldCoords[:, glimg.zax] = zpos

    # enable the vertex and fragment programs
    gl.glEnable(arbvp.GL_VERTEX_PROGRAM_ARB) 
    gl.glEnable(arbfp.GL_FRAGMENT_PROGRAM_ARB)

    arbvp.glBindProgramARB(arbvp.GL_VERTEX_PROGRAM_ARB,
                           glimg.vertexProgram)
    arbfp.glBindProgramARB(arbfp.GL_FRAGMENT_PROGRAM_ARB,
                           glimg.fragmentProgram) 

    # Set up the image data texture 
    gl.glActiveTexture(gl.GL_TEXTURE0)
    gl.glBindTexture(gl.GL_TEXTURE_3D, glimg.imageTexture)

    # Set up the colour map texture
    gl.glActiveTexture(gl.GL_TEXTURE1) 
    gl.glBindTexture(gl.GL_TEXTURE_1D, glimg.colourTexture)

    # The fragment program needs to know
    # the image shape (and its inverse,
    # because there's no division operation,
    # and the RCP operation works on scalars)
    shape    = glimg.imageShape
<<<<<<< HEAD
=======
    texShape = glimg.imageTextureShape
>>>>>>> 18cf63ac
    arbfp.glProgramLocalParameter4fARB(arbfp.GL_FRAGMENT_PROGRAM_ARB,
                                       0,
                                       shape[0],
                                       shape[1],
                                       shape[2],
                                       0)
    arbfp.glProgramLocalParameter4fARB(arbfp.GL_FRAGMENT_PROGRAM_ARB,
                                       1,
                                       1.0 / shape[0],
                                       1.0 / shape[1],
                                       1.0 / shape[2],
                                       0) 
<<<<<<< HEAD
=======
    arbfp.glProgramLocalParameter4fARB(arbfp.GL_FRAGMENT_PROGRAM_ARB,
                                       2,
                                       1.0 / texShape[0],
                                       1.0 / texShape[1],
                                       1.0 / texShape[2],
                                       0)
>>>>>>> 18cf63ac

    # Configure the texture coordinate
    # transformation for the colour map
    # 
    # The voxValXform transformation turns
    # an image texture value into a raw
    # voxel value. The colourMapXform
    # transformation turns a raw voxel value
    # into a value between 0 and 1, suitable
    # for looking up an appropriate colour
    # in the 1D colour map texture
    cmapXForm = transform.concat(glimg.voxValXform,
                                 glimg.colourMapXform)
    gl.glMatrixMode(gl.GL_TEXTURE)
    gl.glActiveTexture(gl.GL_TEXTURE1)
    gl.glPushMatrix()
    gl.glLoadMatrixf(cmapXForm)
    
    # And configure the image data
    # transformation for the image texture.
    # The image texture coordinates need
    # to be transformed from display space
    # to voxel coordinates
    gl.glMatrixMode(gl.GL_TEXTURE)
    gl.glActiveTexture(gl.GL_TEXTURE0)
    gl.glPushMatrix()
    gl.glLoadMatrixf(display.displayToVoxMat)
    
    worldCoords = worldCoords.ravel('C')

    if xform is not None: 
        gl.glMatrixMode(gl.GL_MODELVIEW)
        gl.glPushMatrix()
        gl.glMultMatrixf(xform)

    gl.glEnableClientState(gl.GL_VERTEX_ARRAY)
    gl.glVertexPointer(3, gl.GL_FLOAT, 0, worldCoords)

    gl.glDrawElements(gl.GL_TRIANGLE_STRIP,
                      len(indices),
                      gl.GL_UNSIGNED_INT,
                      indices)

    gl.glDisableClientState(gl.GL_VERTEX_ARRAY)

    gl.glDisable(arbfp.GL_FRAGMENT_PROGRAM_ARB)
    gl.glDisable(arbvp.GL_VERTEX_PROGRAM_ARB)

    gl.glMatrixMode(gl.GL_TEXTURE)
    gl.glActiveTexture(gl.GL_TEXTURE0)
    gl.glPopMatrix()

    gl.glMatrixMode(gl.GL_TEXTURE)
    gl.glActiveTexture(gl.GL_TEXTURE1)
    gl.glPopMatrix() 

    if xform is not None:
        gl.glMatrixMode(gl.GL_MODELVIEW)
        gl.glPopMatrix()<|MERGE_RESOLUTION|>--- conflicted
+++ resolved
@@ -66,9 +66,8 @@
 TEMP  normVoxTexCoord;
 TEMP  voxValue;
 TEMP  voxColour;
-PARAM imageShape       = program.local[0];
-PARAM imageShapeInv    = program.local[1];
-PARAM imageTexShapeInv = program.local[2];
+PARAM imageShape    = program.local[0];
+PARAM imageShapeInv = program.local[1];
 
 # This matrix scales the voxel value to
 # lie in a range which is appropriate to
@@ -98,7 +97,6 @@
 # Normalise voxel coordinates to 
 # lie in the range (0, 1), so they 
 # can be used for texture lookup
-MUL normVoxTexCoord, voxTexCoord, imageTexShapeInv;
 MUL normVoxTexCoord, voxTexCoord, imageShapeInv;
 
 # look up image voxel value
@@ -246,11 +244,7 @@
     # the image shape (and its inverse,
     # because there's no division operation,
     # and the RCP operation works on scalars)
-    shape    = glimg.imageShape
-<<<<<<< HEAD
-=======
-    texShape = glimg.imageTextureShape
->>>>>>> 18cf63ac
+    shape = glimg.imageShape
     arbfp.glProgramLocalParameter4fARB(arbfp.GL_FRAGMENT_PROGRAM_ARB,
                                        0,
                                        shape[0],
@@ -263,15 +257,6 @@
                                        1.0 / shape[1],
                                        1.0 / shape[2],
                                        0) 
-<<<<<<< HEAD
-=======
-    arbfp.glProgramLocalParameter4fARB(arbfp.GL_FRAGMENT_PROGRAM_ARB,
-                                       2,
-                                       1.0 / texShape[0],
-                                       1.0 / texShape[1],
-                                       1.0 / texShape[2],
-                                       0)
->>>>>>> 18cf63ac
 
     # Configure the texture coordinate
     # transformation for the colour map
