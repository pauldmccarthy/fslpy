--- conflicted
+++ resolved
@@ -7,7 +7,6 @@
 
 * Feedback
 ** (Sean) In location panel, ability to display intensity for all images, not just the currently selected one
-<<<<<<< HEAD
 
 * February/March 2015 internal release
 ** DONE Installation instructions on wiki
@@ -66,8 +65,6 @@
 *** Movie mode
 *** Document all the code
 *** Fix all the bugs
-=======
->>>>>>> 9bcfbce9
 * Things to do in props package
 ** Refactor/rewrite constraints/attributes. Clean up HasProps class - remove related unnecessary methods.
 Is there anything stopping me from making the constraints, for each property, properties themselves?
