--- conflicted
+++ resolved
@@ -2,8 +2,6 @@
 order.
 
 
-<<<<<<< HEAD
-=======
 1.6.2 (Tuesday January 30th 2018)
 ---------------------------------
 
@@ -13,7 +11,6 @@
   ``conda`` - ``atlasquery``, which emulates the FSL ``atlasquery`` tool.
 
 
->>>>>>> b4bb75d8
 1.6.1 (Monday January 29th 2018)
 --------------------------------
 
